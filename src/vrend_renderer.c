--- conflicted
+++ resolved
@@ -9270,21 +9270,13 @@
 
 static void vrend_renderer_check_queries(void);
 
-<<<<<<< HEAD
-static bool need_fence_retire_signal_locked(struct vrend_fence *fence)
-=======
 static bool need_fence_retire_signal_locked(struct vrend_fence *fence,
                                             const struct list_head *signaled_list)
->>>>>>> 1c9a7a52
 {
    struct vrend_fence *next;
 
    /* last fence */
-<<<<<<< HEAD
-   if (fence->fences.next == &vrend_state.fence_list)
-=======
    if (fence->fences.next == signaled_list)
->>>>>>> 1c9a7a52
       return true;
 
    /* next fence belongs to a different context */
@@ -9318,11 +9310,7 @@
             continue;
          }
 
-<<<<<<< HEAD
-         if (need_fence_retire_signal_locked(fence)) {
-=======
          if (need_fence_retire_signal_locked(fence, &vrend_state.fence_list)) {
->>>>>>> 1c9a7a52
             list_del(&fence->fences);
             list_addtail(&fence->fences, &retired_fences);
          } else {
@@ -9335,17 +9323,8 @@
 
       LIST_FOR_EACH_ENTRY_SAFE(fence, stor, &vrend_state.fence_list, fences) {
          if (do_wait(fence, /* can_block */ false)) {
-<<<<<<< HEAD
-            if (need_fence_retire_signal_locked(fence)) {
-               list_del(&fence->fences);
-               list_addtail(&fence->fences, &retired_fences);
-            } else {
-               free_fence_locked(fence);
-            }
-=======
             list_del(&fence->fences);
             list_addtail(&fence->fences, &retired_fences);
->>>>>>> 1c9a7a52
          } else {
             /* don't bother checking any subsequent ones */
             break;
@@ -11155,8 +11134,6 @@
       /* consider signaled when no active ctx0 fence at all */
       if (!found && !seen_first)
          found = true;
-<<<<<<< HEAD
-=======
    }
 
    if (vrend_state.sync_thread)
@@ -11198,7 +11175,6 @@
       glGetIntegerv(GL_VBO_FREE_MEMORY_ATI, i);
       info->avail_device_memory = i[0];
       info->avail_staging_memory = i[2];
->>>>>>> 1c9a7a52
    }
 }
 
@@ -11206,14 +11182,6 @@
 {
    GLint video_memory = vrend_winsys_query_video_memory();
 
-<<<<<<< HEAD
-   if (found) {
-      if (fence)
-         return virgl_egl_export_fence(egl, fence->eglsyncobj, out_fd) ? 0 : -EINVAL;
-      else
-         return virgl_egl_export_signaled_fence(egl, out_fd) ? 0 : -EINVAL;
-   }
-=======
    if (!video_memory && has_feature(feat_nvx_gpu_memory_info))
       glGetIntegerv(GL_GPU_MEMORY_INFO_DEDICATED_VIDMEM_NVX, &video_memory);
 
@@ -11234,7 +11202,6 @@
        const char *scope = buf;
        TRACE_SCOPE_END(scope);
     }
->>>>>>> 1c9a7a52
 #endif
 
     if (has_feature(feat_khr_debug))  {
