/**************************************************************************
 *
 * Copyright (C) 2014 Red Hat Inc.
 *
 * Permission is hereby granted, free of charge, to any person obtaining a
 * copy of this software and associated documentation files (the "Software"),
 * to deal in the Software without restriction, including without limitation
 * the rights to use, copy, modify, merge, publish, distribute, sublicense,
 * and/or sell copies of the Software, and to permit persons to whom the
 * Software is furnished to do so, subject to the following conditions:
 *
 * The above copyright notice and this permission notice shall be included
 * in all copies or substantial portions of the Software.
 *
 * THE SOFTWARE IS PROVIDED "AS IS", WITHOUT WARRANTY OF ANY KIND, EXPRESS
 * OR IMPLIED, INCLUDING BUT NOT LIMITED TO THE WARRANTIES OF MERCHANTABILITY,
 * FITNESS FOR A PARTICULAR PURPOSE AND NONINFRINGEMENT.  IN NO EVENT SHALL
 * THE AUTHORS OR COPYRIGHT HOLDERS BE LIABLE FOR ANY CLAIM, DAMAGES OR
 * OTHER LIABILITY, WHETHER IN AN ACTION OF CONTRACT, TORT OR OTHERWISE,
 * ARISING FROM, OUT OF OR IN CONNECTION WITH THE SOFTWARE OR THE USE OR
 * OTHER DEALINGS IN THE SOFTWARE.
 *
 **************************************************************************/

#include <stdio.h>
#include <time.h>

#include <epoxy/gl.h>

#include <sys/stat.h>
#include <fcntl.h>
#include <errno.h>
#include <unistd.h>

#include "pipe/p_state.h"
#include "util/u_format.h"
#include "util/u_math.h"
#include "vkr_renderer.h"
#include "vrend_renderer.h"
#include "vrend_winsys.h"

#include "virglrenderer.h"
#include "virglrenderer_hw.h"

#include "virgl_context.h"
#include "virgl_resource.h"
#include "virgl_util.h"

struct global_state {
   bool client_initialized;
   void *cookie;
   int flags;
   const struct virgl_renderer_callbacks *cbs;

   bool resource_initialized;
   bool context_initialized;
   bool winsys_initialized;
   bool vrend_initialized;
   bool vkr_initialized;
};

static struct global_state state;

/* new API - just wrap internal API for now */

static int virgl_renderer_resource_create_internal(struct virgl_renderer_resource_create_args *args,
                                                   UNUSED struct iovec *iov, UNUSED uint32_t num_iovs,
                                                   void *image)
{
   struct virgl_resource *res;
   struct pipe_resource *pipe_res;
   struct vrend_renderer_resource_create_args vrend_args =  { 0 };

   if (!state.vrend_initialized)
      return EINVAL;

   /* do not accept handle 0 */
   if (args->handle == 0)
      return EINVAL;

   vrend_args.target = args->target;
   vrend_args.format = args->format;
   vrend_args.bind = args->bind;
   vrend_args.width = args->width;
   vrend_args.height = args->height;
   vrend_args.depth = args->depth;
   vrend_args.array_size = args->array_size;
   vrend_args.nr_samples = args->nr_samples;
   vrend_args.last_level = args->last_level;
   vrend_args.flags = args->flags;

   pipe_res = vrend_renderer_resource_create(&vrend_args, image);
   if (!pipe_res)
      return EINVAL;

   res = virgl_resource_create_from_pipe(args->handle, pipe_res, iov, num_iovs);
   if (!res) {
      vrend_renderer_resource_destroy((struct vrend_resource *)pipe_res);
      return -ENOMEM;
   }

   res->map_info = vrend_renderer_resource_get_map_info(pipe_res);

   return 0;
}

int virgl_renderer_resource_create(struct virgl_renderer_resource_create_args *args,
                                   struct iovec *iov, uint32_t num_iovs)
{
   TRACE_FUNC();
   return virgl_renderer_resource_create_internal(args, iov, num_iovs, NULL);
}

int virgl_renderer_resource_import_eglimage(struct virgl_renderer_resource_create_args *args, void *image)
{
   TRACE_FUNC();
   return virgl_renderer_resource_create_internal(args, NULL, 0, image);
}

void virgl_renderer_resource_set_priv(uint32_t res_handle, void *priv)
{
   struct virgl_resource *res = virgl_resource_lookup(res_handle);
   if (!res)
      return;

   res->private_data = priv;
}

void *virgl_renderer_resource_get_priv(uint32_t res_handle)
{
   struct virgl_resource *res = virgl_resource_lookup(res_handle);
   if (!res)
      return NULL;

   return res->private_data;
}

static bool detach_resource(struct virgl_context *ctx, void *data)
{
   struct virgl_resource *res = data;
   ctx->detach_resource(ctx, res);
   return true;
}

void virgl_renderer_resource_unref(uint32_t res_handle)
{
   struct virgl_resource *res = virgl_resource_lookup(res_handle);
   struct virgl_context_foreach_args args;

   if (!res)
      return;

   args.callback = detach_resource;
   args.data = res;
   virgl_context_foreach(&args);

   virgl_resource_remove(res->res_id);
}

void virgl_renderer_fill_caps(uint32_t set, uint32_t version,
                              void *caps)
{
   switch (set) {
   case VIRGL_RENDERER_CAPSET_VIRGL:
   case VIRGL_RENDERER_CAPSET_VIRGL2:
      if (state.vrend_initialized)
         vrend_renderer_fill_caps(set, version, (union virgl_caps *)caps);
      break;
   case VIRGL_RENDERER_CAPSET_VENUS:
      if (state.vkr_initialized)
         vkr_get_capset(caps);
      break;
   default:
      break;
   }
}

struct xxx_fence {
   uint32_t fence_id;
   uint32_t context_count;
   uint32_t current;
};

static void per_context_fence_retire(struct virgl_context *ctx,
                                     uint64_t queue_id,
                                     void *fence_cookie)
{
   struct xxx_fence *xxx = fence_cookie;
   xxx->current++;
   if (xxx->current == xxx->context_count) {
      state.cbs->write_fence(state.cookie, xxx->fence_id);
      free(xxx);
   }
   return;

   state.cbs->write_context_fence(state.cookie,
                                  ctx->ctx_id,
                                  queue_id,
                                  fence_cookie);
}

int virgl_renderer_context_create_with_flags(uint32_t ctx_id,
                                             uint32_t ctx_flags,
                                             uint32_t nlen,
                                             const char *name)
{
   const enum virgl_renderer_capset capset_id =
      ctx_flags & VIRGL_RENDERER_CONTEXT_FLAG_CAPSET_ID_MASK;
   struct virgl_context *ctx;
   int ret;

   TRACE_FUNC();

   /* user context id must be greater than 0 */
   if (ctx_id == 0)
      return EINVAL;

   /* unsupported flags */
   if (ctx_flags & ~VIRGL_RENDERER_CONTEXT_FLAG_CAPSET_ID_MASK)
      return EINVAL;

   ctx = virgl_context_lookup(ctx_id);
   if (ctx) {
      return ctx->capset_id == capset_id ? 0 : EINVAL;
   }

   switch (capset_id) {
   case VIRGL_RENDERER_CAPSET_VIRGL:
   case VIRGL_RENDERER_CAPSET_VIRGL2:
      if (!state.vrend_initialized)
         return EINVAL;
      ctx = vrend_renderer_context_create(ctx_id, nlen, name);
      break;
   case VIRGL_RENDERER_CAPSET_VENUS:
      if (!state.vkr_initialized)
         return EINVAL;
      ctx = vkr_context_create(nlen, name);
      break;
   default:
      return EINVAL;
      break;
   }
   if (!ctx)
      return ENOMEM;

   ctx->ctx_id = ctx_id;
   ctx->capset_id = capset_id;
   ctx->fence_retire = per_context_fence_retire;

   ret = virgl_context_add(ctx);
   if (ret) {
      ctx->destroy(ctx);
      return ret;
   }

   return 0;
}

int virgl_renderer_context_create(uint32_t handle, uint32_t nlen, const char *name)
{
   return virgl_renderer_context_create_with_flags(handle,
                                                   VIRGL_RENDERER_CAPSET_VIRGL2,
                                                   nlen,
                                                   name);
}

void virgl_renderer_context_destroy(uint32_t handle)
{
   TRACE_FUNC();
   virgl_context_remove(handle);
}

int virgl_renderer_submit_cmd(void *buffer,
                              int ctx_id,
                              int ndw)
{
   TRACE_FUNC();
   struct virgl_context *ctx = virgl_context_lookup(ctx_id);
   if (!ctx)
      return EINVAL;
   return ctx->submit_cmd(ctx, buffer, sizeof(uint32_t) * ndw);
}

int virgl_renderer_transfer_write_iov(uint32_t handle,
                                      uint32_t ctx_id,
                                      int level,
                                      uint32_t stride,
                                      uint32_t layer_stride,
                                      struct virgl_box *box,
                                      uint64_t offset,
                                      struct iovec *iovec,
                                      unsigned int iovec_cnt)
{
   TRACE_FUNC();

   struct virgl_resource *res = virgl_resource_lookup(handle);
   struct vrend_transfer_info transfer_info;

   if (!res)
      return EINVAL;

   transfer_info.level = level;
   transfer_info.stride = stride;
   transfer_info.layer_stride = layer_stride;
   transfer_info.box = (struct pipe_box *)box;
   transfer_info.offset = offset;
   transfer_info.iovec = iovec;
   transfer_info.iovec_cnt = iovec_cnt;
   transfer_info.synchronized = false;

   if (ctx_id) {
      struct virgl_context *ctx = virgl_context_lookup(ctx_id);
      if (!ctx)
         return EINVAL;

      return ctx->transfer_3d(ctx, res, &transfer_info,
                              VIRGL_TRANSFER_TO_HOST);
   } else {
      if (!res->pipe_resource)
         return EINVAL;

      return vrend_renderer_transfer_pipe(res->pipe_resource, &transfer_info,
                                          VIRGL_TRANSFER_TO_HOST);
   }
}

int virgl_renderer_transfer_read_iov(uint32_t handle, uint32_t ctx_id,
                                     uint32_t level, uint32_t stride,
                                     uint32_t layer_stride,
                                     struct virgl_box *box,
                                     uint64_t offset, struct iovec *iovec,
                                     int iovec_cnt)
{
   TRACE_FUNC();
   struct virgl_resource *res = virgl_resource_lookup(handle);
   struct vrend_transfer_info transfer_info;

   if (!res)
      return EINVAL;

   transfer_info.level = level;
   transfer_info.stride = stride;
   transfer_info.layer_stride = layer_stride;
   transfer_info.box = (struct pipe_box *)box;
   transfer_info.offset = offset;
   transfer_info.iovec = iovec;
   transfer_info.iovec_cnt = iovec_cnt;
   transfer_info.synchronized = false;

   if (ctx_id) {
      struct virgl_context *ctx = virgl_context_lookup(ctx_id);
      if (!ctx)
         return EINVAL;

      return ctx->transfer_3d(ctx, res, &transfer_info,
                              VIRGL_TRANSFER_FROM_HOST);
   } else {
      if (!res->pipe_resource)
         return EINVAL;

      return vrend_renderer_transfer_pipe(res->pipe_resource, &transfer_info,
                                          VIRGL_TRANSFER_FROM_HOST);
   }
}

int virgl_renderer_resource_attach_iov(int res_handle, struct iovec *iov,
                                       int num_iovs)
{
   TRACE_FUNC();
   struct virgl_resource *res = virgl_resource_lookup(res_handle);
   if (!res)
      return EINVAL;

   return virgl_resource_attach_iov(res, iov, num_iovs);
}

void virgl_renderer_resource_detach_iov(int res_handle, struct iovec **iov_p, int *num_iovs_p)
{
   TRACE_FUNC();
   struct virgl_resource *res = virgl_resource_lookup(res_handle);
   if (!res)
      return;

   if (iov_p)
      *iov_p = (struct iovec *)res->iov;
   if (num_iovs_p)
      *num_iovs_p = res->iov_count;

   virgl_resource_detach_iov(res);
}

static bool xxx_create_fence(struct virgl_context *ctx, void *data)
{
   struct xxx_fence *xxx = data;
   ctx->submit_fence(ctx, 0, 0, xxx);
   xxx->context_count++;
   return true;
}

static bool xxx_poll_fence(struct virgl_context *ctx, UNUSED void *data)
{
   ctx->retire_fences(ctx);
   return true;
}

int virgl_renderer_create_fence(int client_fence_id, UNUSED uint32_t ctx_id)
{
   TRACE_FUNC();
   const uint32_t fence_id = (uint32_t)client_fence_id;
<<<<<<< HEAD

   struct xxx_fence *xxx = calloc(1, sizeof(*xxx));
   xxx->fence_id = fence_id;

   struct virgl_context_foreach_args args;
   args.callback = xxx_create_fence;
   args.data = xxx;
   virgl_context_foreach(&args);

   return 0;
=======
   if (state.vrend_initialized)
      return vrend_renderer_create_ctx0_fence(fence_id);
   return EINVAL;
>>>>>>> 0b8e2ee2
}

int virgl_renderer_context_create_fence(uint32_t ctx_id,
                                        uint32_t flags,
                                        uint64_t queue_id,
                                        void *fence_cookie)
{
   return -1;

   struct virgl_context *ctx = virgl_context_lookup(ctx_id);
   if (!ctx)
      return -EINVAL;

   assert(state.cbs->version >= 3 && state.cbs->write_context_fence);
   return ctx->submit_fence(ctx, flags, queue_id, fence_cookie);
}

void virgl_renderer_context_poll(uint32_t ctx_id)
{
   return;

   struct virgl_context *ctx = virgl_context_lookup(ctx_id);
   if (!ctx)
      return;

   ctx->retire_fences(ctx);
}

int virgl_renderer_context_get_poll_fd(uint32_t ctx_id)
{
   struct virgl_context *ctx = virgl_context_lookup(ctx_id);
   if (!ctx)
      return -1;

   return ctx->get_fencing_fd(ctx);
}

void virgl_renderer_force_ctx_0(void)
{
   TRACE_FUNC();
   if (state.vrend_initialized)
      vrend_renderer_force_ctx_0();
}

void virgl_renderer_ctx_attach_resource(int ctx_id, int res_handle)
{
   TRACE_FUNC();
   struct virgl_context *ctx = virgl_context_lookup(ctx_id);
   struct virgl_resource *res = virgl_resource_lookup(res_handle);
   if (!ctx || !res)
      return;
   ctx->attach_resource(ctx, res);
}

void virgl_renderer_ctx_detach_resource(int ctx_id, int res_handle)
{
   TRACE_FUNC();
   struct virgl_context *ctx = virgl_context_lookup(ctx_id);
   struct virgl_resource *res = virgl_resource_lookup(res_handle);
   if (!ctx || !res)
      return;
   ctx->detach_resource(ctx, res);
}

int virgl_renderer_resource_get_info(int res_handle,
                                     struct virgl_renderer_resource_info *info)
{
   TRACE_FUNC();
   struct virgl_resource *res = virgl_resource_lookup(res_handle);

   if (!res || !res->pipe_resource)
      return EINVAL;
   if (!info)
      return EINVAL;

   vrend_renderer_resource_get_info(res->pipe_resource,
                                    (struct vrend_renderer_resource_info *)info);
   info->handle = res_handle;

   if (state.winsys_initialized) {
      return vrend_winsys_get_fourcc_for_texture(info->tex_id,
                                                 info->virgl_format,
                                                 &info->drm_fourcc);
   }

   return 0;
}

void virgl_renderer_get_cap_set(uint32_t cap_set, uint32_t *max_ver,
                                uint32_t *max_size)
{
   TRACE_FUNC();

   /* this may be called before virgl_renderer_init */
   switch (cap_set) {
   case VIRGL_RENDERER_CAPSET_VIRGL:
   case VIRGL_RENDERER_CAPSET_VIRGL2:
      vrend_renderer_get_cap_set(cap_set, max_ver, max_size);
      break;
   case VIRGL_RENDERER_CAPSET_VENUS:
      *max_ver = 0;
      *max_size = vkr_get_capset(NULL);
      break;
   default:
      *max_ver = 0;
      *max_size = 0;
      break;
   }
}

void virgl_renderer_get_rect(int resource_id, struct iovec *iov, unsigned int num_iovs,
                             uint32_t offset, int x, int y, int width, int height)
{
   TRACE_FUNC();
   struct virgl_resource *res = virgl_resource_lookup(resource_id);
   if (!res || !res->pipe_resource)
      return;

   vrend_renderer_get_rect(res->pipe_resource, iov, num_iovs, offset, x, y,
                           width, height);
}


static void ctx0_fence_retire(void *fence_cookie,
                              UNUSED void *retire_data)
{
<<<<<<< HEAD
   assert(false);
   const uint32_t fence_id = (uintptr_t)fence_cookie;
=======
   const uint32_t fence_id = (uint32_t)(uintptr_t)fence_cookie;
>>>>>>> 0b8e2ee2
   state.cbs->write_fence(state.cookie, fence_id);
}

static virgl_renderer_gl_context create_gl_context(int scanout_idx, struct virgl_gl_ctx_param *param)
{
   struct virgl_renderer_gl_ctx_param vparam;

   if (state.winsys_initialized)
      return vrend_winsys_create_context(param);

   vparam.version = 1;
   vparam.shared = param->shared;
   vparam.major_ver = param->major_ver;
   vparam.minor_ver = param->minor_ver;
   return state.cbs->create_gl_context(state.cookie, scanout_idx, &vparam);
}

static void destroy_gl_context(virgl_renderer_gl_context ctx)
{
   if (state.winsys_initialized) {
      vrend_winsys_destroy_context(ctx);
      return;
   }

   state.cbs->destroy_gl_context(state.cookie, ctx);
}

static int make_current(virgl_renderer_gl_context ctx)
{
   if (state.winsys_initialized)
      return vrend_winsys_make_context_current(ctx);

   return state.cbs->make_current(state.cookie, 0, ctx);
}

static const struct vrend_if_cbs vrend_cbs = {
   ctx0_fence_retire,
   create_gl_context,
   destroy_gl_context,
   make_current,
};

void *virgl_renderer_get_cursor_data(uint32_t resource_id, uint32_t *width, uint32_t *height)
{
   struct virgl_resource *res = virgl_resource_lookup(resource_id);
   if (!res || !res->pipe_resource)
      return NULL;

   vrend_renderer_force_ctx_0();
   return vrend_renderer_get_cursor_contents(res->pipe_resource,
                                             width,
                                             height);
}

void virgl_renderer_poll(void)
{
   TRACE_FUNC();
   struct virgl_context_foreach_args args;
   args.callback = xxx_poll_fence;
   args.data = NULL;
   virgl_context_foreach(&args);
}

void virgl_renderer_cleanup(UNUSED void *cookie)
{
   TRACE_FUNC();
   if (state.vrend_initialized)
      vrend_renderer_prepare_reset();

   if (state.context_initialized)
      virgl_context_table_cleanup();

   if (state.resource_initialized)
      virgl_resource_table_cleanup();

   if (state.vkr_initialized)
      vkr_renderer_fini();

   if (state.vrend_initialized)
      vrend_renderer_fini();

   if (state.winsys_initialized)
      vrend_winsys_cleanup();

   memset(&state, 0, sizeof(state));
}

int virgl_renderer_init(void *cookie, int flags, struct virgl_renderer_callbacks *cbs)
{
   TRACE_INIT();
   TRACE_FUNC();

   int ret;

   flags |= VIRGL_RENDERER_VENUS;

   /* VIRGL_RENDERER_THREAD_SYNC is a hint and can be silently ignored */
   if (!has_eventfd() || getenv("VIRGL_DISABLE_MT"))
      flags &= ~VIRGL_RENDERER_THREAD_SYNC;

   if (state.client_initialized && (state.cookie != cookie ||
                                    state.flags != flags ||
                                    state.cbs != cbs))
      return -EBUSY;

   if (!state.client_initialized) {
      if (cbs && (cbs->version < 1 ||
                  cbs->version > VIRGL_RENDERER_CALLBACKS_VERSION))
         return -1;

      state.cookie = cookie;
      state.flags = flags;
      state.cbs = cbs;
      state.client_initialized = true;
   }

   if (!state.resource_initialized) {
      const struct virgl_resource_pipe_callbacks *pipe_cbs =
         (flags & VIRGL_RENDERER_NO_VIRGL) ? NULL :
         vrend_renderer_get_pipe_callbacks();

      ret = virgl_resource_table_init(pipe_cbs);
      if (ret)
         goto fail;
      state.resource_initialized = true;
   }

   if (!state.context_initialized) {
      ret = virgl_context_table_init();
      if (ret)
         goto fail;
      state.context_initialized = true;
   }

   if (!state.winsys_initialized && !(flags & VIRGL_RENDERER_NO_VIRGL) &&
       (flags & (VIRGL_RENDERER_USE_EGL | VIRGL_RENDERER_USE_GLX))) {
      int drm_fd = -1;

      if (flags & VIRGL_RENDERER_USE_EGL) {
         if (cbs->version >= 2 && cbs->get_drm_fd)
            drm_fd = cbs->get_drm_fd(cookie);
      }

      ret = vrend_winsys_init(flags, drm_fd);
      if (ret) {
         if (drm_fd >= 0)
            close(drm_fd);
         goto fail;
      }
      state.winsys_initialized = true;
   }

   if (!state.vrend_initialized && !(flags & VIRGL_RENDERER_NO_VIRGL)) {
      uint32_t renderer_flags = 0;

      if (!cookie || !cbs) {
         ret = -1;
         goto fail;
      }

      if (flags & VIRGL_RENDERER_THREAD_SYNC)
         renderer_flags |= VREND_USE_THREAD_SYNC;
      if (flags & VIRGL_RENDERER_USE_EXTERNAL_BLOB)
         renderer_flags |= VREND_USE_EXTERNAL_BLOB;

      ret = vrend_renderer_init(&vrend_cbs, renderer_flags);
      if (ret)
         goto fail;
      state.vrend_initialized = true;
   }

   if (!state.vkr_initialized && (flags & VIRGL_RENDERER_VENUS)) {
      uint32_t vkr_flags = 0;
      if (flags & VIRGL_RENDERER_THREAD_SYNC)
         vkr_flags |= VKR_RENDERER_THREAD_SYNC;

      int ret = vkr_renderer_init(vkr_flags);
      if (ret)
         goto fail;
      state.vkr_initialized = true;
   }

   return 0;

fail:
   virgl_renderer_cleanup(NULL);
   return ret;
}

int virgl_renderer_get_fd_for_texture(uint32_t tex_id, int *fd)
{
   TRACE_FUNC();
   if (state.winsys_initialized)
      return vrend_winsys_get_fd_for_texture(tex_id, fd);
   return -1;
}

int virgl_renderer_get_fd_for_texture2(uint32_t tex_id, int *fd, int *stride, int *offset)
{
   TRACE_FUNC();
   if (state.winsys_initialized)
      return vrend_winsys_get_fd_for_texture2(tex_id, fd, stride, offset);
   return -1;
}

void virgl_renderer_reset(void)
{
   TRACE_FUNC();
   if (state.vrend_initialized)
      vrend_renderer_prepare_reset();

   if (state.context_initialized)
      virgl_context_table_reset();

   if (state.resource_initialized)
      virgl_resource_table_reset();

   if (state.vkr_initialized)
      vkr_renderer_reset();

   if (state.vrend_initialized)
      vrend_renderer_reset();
}

int virgl_renderer_get_poll_fd(void)
{
   TRACE_FUNC();
   if (state.vrend_initialized)
      return vrend_renderer_get_poll_fd();

   return -1;
}

virgl_debug_callback_type virgl_set_debug_callback(virgl_debug_callback_type cb)
{
   return vrend_set_debug_callback(cb);
}

static int virgl_renderer_export_query(void *execute_args, uint32_t execute_size)
{
   struct virgl_resource *res;
   struct virgl_renderer_export_query *export_query = execute_args;
   if (execute_size != sizeof(struct virgl_renderer_export_query))
      return -EINVAL;

   if (export_query->hdr.size != sizeof(struct virgl_renderer_export_query))
      return -EINVAL;

   res = virgl_resource_lookup(export_query->in_resource_id);
   if (!res)
      return -EINVAL;


   if (res->pipe_resource) {
      return vrend_renderer_export_query(res->pipe_resource, export_query);
   } else if (!export_query->in_export_fds) {
      /* Untyped resources are expected to be exported with
       * virgl_renderer_resource_export_blob instead and have no type
       * information.  But when this is called to query (in_export_fds is
       * false) an untyped resource, we should return sane values.
       */
      export_query->out_num_fds = 1;
      export_query->out_fourcc = 0;
      export_query->out_fds[0] = -1;
      export_query->out_strides[0] = 0;
      export_query->out_offsets[0] = 0;
      export_query->out_modifier = DRM_FORMAT_MOD_INVALID;
      return 0;
   } else {
      return -EINVAL;
   }
}

static int virgl_renderer_supported_structures(void *execute_args, uint32_t execute_size)
{
   struct virgl_renderer_supported_structures *supported_structures = execute_args;
   if (execute_size != sizeof(struct virgl_renderer_supported_structures))
      return -EINVAL;

   if (supported_structures->hdr.size != sizeof(struct virgl_renderer_supported_structures))
      return -EINVAL;

   if (supported_structures->in_stype_version == 0) {
      supported_structures->out_supported_structures_mask =
         VIRGL_RENDERER_STRUCTURE_TYPE_EXPORT_QUERY |
         VIRGL_RENDERER_STRUCTURE_TYPE_SUPPORTED_STRUCTURES;
   } else {
      supported_structures->out_supported_structures_mask = 0;
   }

   return 0;
}

int virgl_renderer_execute(void *execute_args, uint32_t execute_size)
{
   TRACE_FUNC();
   struct virgl_renderer_hdr *hdr = execute_args;
   if (hdr->stype_version != 0)
      return -EINVAL;

   switch (hdr->stype) {
      case VIRGL_RENDERER_STRUCTURE_TYPE_SUPPORTED_STRUCTURES:
         return virgl_renderer_supported_structures(execute_args, execute_size);
      case VIRGL_RENDERER_STRUCTURE_TYPE_EXPORT_QUERY:
         return virgl_renderer_export_query(execute_args, execute_size);
      default:
         return -EINVAL;
   }
}

int virgl_renderer_resource_create_blob(const struct virgl_renderer_resource_create_blob_args *args)
{
   TRACE_FUNC();
   struct virgl_resource *res;
   struct virgl_context *ctx;
   struct virgl_context_blob blob;
   bool has_host_storage;
   bool has_guest_storage;
   int ret;

   switch (args->blob_mem) {
   case VIRGL_RENDERER_BLOB_MEM_GUEST:
      has_host_storage = false;
      has_guest_storage = true;
      break;
   case VIRGL_RENDERER_BLOB_MEM_HOST3D:
      has_host_storage = true;
      has_guest_storage = false;
      break;
   case VIRGL_RENDERER_BLOB_MEM_HOST3D_GUEST:
      has_host_storage = true;
      has_guest_storage = true;
      break;
   default:
      return -EINVAL;
   }

   /* user resource id must be greater than 0 */
   if (args->res_handle == 0)
      return -EINVAL;

   if (args->size == 0)
      return -EINVAL;
   if (has_guest_storage) {
      const size_t iov_size = vrend_get_iovec_size(args->iovecs, args->num_iovs);
      if (iov_size < args->size)
         return -EINVAL;
   } else {
      if (args->num_iovs)
         return -EINVAL;
   }

   if (!has_host_storage) {
      res = virgl_resource_create_from_iov(args->res_handle,
                                           args->iovecs,
                                           args->num_iovs);
      if (!res)
         return -ENOMEM;

      res->map_info = VIRGL_RENDERER_MAP_CACHE_CACHED;
      return 0;
   }

   ctx = virgl_context_lookup(args->ctx_id);
   if (!ctx)
      return -EINVAL;

   ret = ctx->get_blob(ctx, args->blob_id, args->blob_flags, &blob);
   if (ret)
      return ret;

   if (blob.type != VIRGL_RESOURCE_FD_INVALID) {
      res = virgl_resource_create_from_fd(args->res_handle,
                                          blob.type,
                                          blob.u.fd,
                                          args->iovecs,
                                          args->num_iovs);
      if (!res) {
         close(blob.u.fd);
         return -ENOMEM;
      }
   } else {
      res = virgl_resource_create_from_pipe(args->res_handle,
                                            blob.u.pipe_resource,
                                            args->iovecs,
                                            args->num_iovs);
      if (!res) {
         vrend_renderer_resource_destroy((struct vrend_resource *)blob.u.pipe_resource);
         return -ENOMEM;
      }
   }

   res->map_info = blob.map_info;

   if (ctx->get_blob_done)
      ctx->get_blob_done(ctx, args->res_handle, &blob);

   return 0;
}

int virgl_renderer_resource_map(uint32_t res_handle, void **map, uint64_t *out_size)
{
   TRACE_FUNC();
   struct virgl_resource *res = virgl_resource_lookup(res_handle);
   if (!res || !res->pipe_resource)
      return -EINVAL;

   return vrend_renderer_resource_map(res->pipe_resource, map, out_size);
}

int virgl_renderer_resource_unmap(uint32_t res_handle)
{
   TRACE_FUNC();
   struct virgl_resource *res = virgl_resource_lookup(res_handle);
   if (!res || !res->pipe_resource)
      return -EINVAL;

   return vrend_renderer_resource_unmap(res->pipe_resource);
}

int virgl_renderer_resource_get_map_info(uint32_t res_handle, uint32_t *map_info)
{
   TRACE_FUNC();
   struct virgl_resource *res = virgl_resource_lookup(res_handle);
   if (!res)
      return -EINVAL;

   if ((res->map_info & VIRGL_RENDERER_MAP_CACHE_MASK) ==
       VIRGL_RENDERER_MAP_CACHE_NONE)
      return -EINVAL;

   *map_info = res->map_info;
   return 0;
}

int
virgl_renderer_resource_export_blob(uint32_t res_id, uint32_t *fd_type, int *fd)
{
   struct virgl_resource *res = virgl_resource_lookup(res_id);
   if (!res)
      return EINVAL;

   switch (virgl_resource_export_fd(res, fd)) {
   case VIRGL_RESOURCE_FD_DMABUF:
      *fd_type = VIRGL_RENDERER_BLOB_FD_TYPE_DMABUF;
      break;
   case VIRGL_RESOURCE_FD_OPAQUE:
      *fd_type = VIRGL_RENDERER_BLOB_FD_TYPE_OPAQUE;
      break;
   default:
      return EINVAL;
   }

   return 0;
}

int
virgl_renderer_export_fence(uint32_t client_fence_id, int *fd)
{
   TRACE_FUNC();
   /* XXX sync_merge? */
   return -1;
   return vrend_renderer_export_ctx0_fence(client_fence_id, fd);
}<|MERGE_RESOLUTION|>--- conflicted
+++ resolved
@@ -407,7 +407,6 @@
 {
    TRACE_FUNC();
    const uint32_t fence_id = (uint32_t)client_fence_id;
-<<<<<<< HEAD
 
    struct xxx_fence *xxx = calloc(1, sizeof(*xxx));
    xxx->fence_id = fence_id;
@@ -418,11 +417,6 @@
    virgl_context_foreach(&args);
 
    return 0;
-=======
-   if (state.vrend_initialized)
-      return vrend_renderer_create_ctx0_fence(fence_id);
-   return EINVAL;
->>>>>>> 0b8e2ee2
 }
 
 int virgl_renderer_context_create_fence(uint32_t ctx_id,
@@ -549,12 +543,8 @@
 static void ctx0_fence_retire(void *fence_cookie,
                               UNUSED void *retire_data)
 {
-<<<<<<< HEAD
    assert(false);
    const uint32_t fence_id = (uintptr_t)fence_cookie;
-=======
-   const uint32_t fence_id = (uint32_t)(uintptr_t)fence_cookie;
->>>>>>> 0b8e2ee2
    state.cbs->write_fence(state.cookie, fence_id);
 }
 
